{
  "name": "pathwise",
  "main": "expo-router/entry",
  "version": "1.0.0",
  "scripts": {
    "start": "expo start",
    "reset-project": "node ./scripts/reset-project.js",
    "android": "expo run:android",
    "ios": "expo run:ios",
    "web": "expo start --web",
    "test": "jest --watchAll",
    "lint": "expo lint",
    "prebuild-android": "npx expo prebuild --platform android --clean && node fix-kotlin-version.js"
  },
  "expo": {
    "doctor": {
      "reactNativeDirectoryCheck": {
        "exclude": [
          "react-native-fast-image",
          "react-native-maps",
          "react-native-compass-heading",
          "react-native-google-places",
          "react-native-maps-directions"
        ],
        "listUnknownPackages": false
      }
    }
  },
  "jest": {
    "preset": "jest-expo"
  },
  "dependencies": {
    "@expo/vector-icons": "^14.0.2",
    "@mapbox/polyline": "^1.2.1",
    "@react-native-async-storage/async-storage": "1.23.1",
    "@react-native-firebase/app": "^21.11.0",
    "@react-native-firebase/auth": "^21.11.0",
    "@react-native-firebase/crashlytics": "^21.11.0",
    "@react-native-google-signin/google-signin": "^13.1.0",
    "@react-navigation/bottom-tabs": "^7.2.1",
    "@react-navigation/elements": "^2.2.5",
    "@react-navigation/native": "^7.0.15",
    "@react-navigation/native-stack": "^7.2.1",
    "@react-navigation/stack": "^7.1.2",
    "date-fns": "^4.1.0",
    "expo": "^52.0.19",
    "expo-av": "~15.0.2",
    "expo-blur": "~14.0.3",
    "expo-build-properties": "~0.13.2",
    "expo-constants": "~15.4.5",
    "expo-dev-client": "~5.0.12",
    "expo-font": "~13.0.3",
    "expo-haptics": "~14.0.1",
    "expo-linear-gradient": "~14.0.2",
    "expo-linking": "~7.0.5",
    "expo-location": "~18.0.7",
    "expo-notifications": "~0.29.13",
    "expo-router": "^3.4.6",
    "expo-speech": "~13.0.1",
<<<<<<< HEAD
    "expo-splash-screen": "^0.26.5",
=======
    "expo-splash-screen": "^0.29.22",
>>>>>>> 98442a63
    "expo-status-bar": "~2.0.1",
    "expo-symbols": "~0.2.2",
    "expo-system-ui": "~4.0.8",
    "expo-web-browser": "~14.0.2",
    "firebase": "^11.3.1",
    "moti": "^0.30.0",
    "react": "18.3.1",
    "react-dom": "18.3.1",
    "react-native": "0.76.7",
    "react-native-animatable": "^1.4.0",
    "react-native-compass-heading": "^2.0.1",
    "react-native-confetti": "^0.1.0",
    "react-native-fast-image": "^8.6.3",
    "react-native-gesture-handler": "~2.20.2",
    "react-native-google-places": "^3.1.2",
    "react-native-maps": "1.18.0",
    "react-native-maps-directions": "^1.9.0",
    "react-native-reanimated": "~3.16.1",
    "react-native-safe-area-context": "^4.12.0",
    "react-native-screens": "~4.4.0",
    "react-native-svg": "15.8.0",
    "react-native-toast-message": "^2.2.1",
    "react-native-vector-icons": "^10.2.0",
    "react-native-web": "~0.19.13",
    "react-native-webview": "13.12.5",
    "sudo-block": "^5.0.0"
  },
  "devDependencies": {
    "@babel/core": "^7.25.2",
    "@babel/plugin-transform-class-properties": "^7.25.9",
    "@babel/plugin-transform-nullish-coalescing-operator": "^7.26.6",
    "@babel/plugin-transform-optional-chaining": "^7.25.9",
    "@types/jest": "^29.5.12",
    "@types/mapbox__polyline": "^1.0.5",
    "@types/react": "~18.3.12",
    "@types/react-native-vector-icons": "^6.4.18",
    "@types/react-test-renderer": "^18.3.0",
    "@xmldom/xmldom": "^0.9.8",
    "glob": "^11.0.1",
    "jest": "^29.2.1",
    "jest-expo": "~52.0.5",
    "lru-cache": "^11.0.2",
    "node-sudo": "^9.5.13",
    "react-test-renderer": "18.3.1",
    "rimraf": "^6.0.1",
    "typescript": "^5.3.3"
  },
  "private": true,
  "platforms": [
    "ios",
    "android",
    "web"
  ],
  "resolutions": {
    "kotlin": "1.7.20",
    "@expo/config-plugins": "latest",
    "expo-modules-core": "2.2.2",
    "punycode": "2.3.1"
  },
  "overrides": {
    "kotlin": "1.7.20",
    "punycode": "2.3.1"
  },
  "packageManager": "yarn@3.6.1+sha512.de524adec81a6c3d7a26d936d439d2832e351cdfc5728f9d91f3fc85dd20b04391c038e9b4ecab11cae2b0dd9f0d55fd355af766bc5c1a7f8d25d96bb2a0b2ca"
}<|MERGE_RESOLUTION|>--- conflicted
+++ resolved
@@ -57,11 +57,8 @@
     "expo-notifications": "~0.29.13",
     "expo-router": "^3.4.6",
     "expo-speech": "~13.0.1",
-<<<<<<< HEAD
-    "expo-splash-screen": "^0.26.5",
-=======
+
     "expo-splash-screen": "^0.29.22",
->>>>>>> 98442a63
     "expo-status-bar": "~2.0.1",
     "expo-symbols": "~0.2.2",
     "expo-system-ui": "~4.0.8",
